from fastapi import FastAPI
from fastapi.middleware.cors import CORSMiddleware
import os
import logging
from contextlib import asynccontextmanager

<<<<<<< HEAD
from app.config.database import verify_connection
=======
# App routes and configuration
from app.config.database import verify_connection, create_unique_indexes
>>>>>>> a9978b68
from app.utils.logger import logger as app_logger
from app.utils.logging_config import setup_logging
from app.routes.auth import auth
from app.routes.stripe import stripe_route

from app.routes.audio_processing import router as audio_processing_router
from app.routes.uploads import router as uploads_router
from app.routes.video_processing import router as video_processing_router
from app.routes.user_jobs import router as user_jobs_router
from app.utils.init_pricing_plans import init_pricing_plans
from app.middleware.auth_middleware import AuthMiddleware
from starlette.middleware.sessions import SessionMiddleware
from app.config.settings import settings
from app.utils.video_downloader import video_download_service
from app.schemas import StatusResponse

setup_logging()
logger = logging.getLogger(__name__)

@asynccontextmanager
async def lifespan(app: FastAPI):
    app_logger.info("Starting up — checking MongoDB connection...")
    await verify_connection()
    await init_pricing_plans()
    await create_unique_indexes()
    
    try:
        from app.utils.init_db_indexes import init_database_indexes
        await init_database_indexes()
    except Exception as e:
        logger.warning(f"Database indexes init failed: {e}")
    
    os.makedirs(settings.TEMP_DIR, exist_ok=True)
    
    try:
        video_download_service.cleanup_old_files()
    except Exception as cleanup_error:
        logger.warning(f"Failed to cleanup old directories: {cleanup_error}")
    
    # Initialize Fish Speech service
    try:
        from app.services.dub.fish_speech_service import initialize_fish_speech
        if initialize_fish_speech():
            logger.info("✅ Fish Speech service initialized successfully")
        else:
            logger.warning("⚠️ Fish Speech service initialization failed")
    except Exception as e:
        logger.error(f"❌ Failed to initialize Fish Speech: {e}")
    
    logger.info(f"API started successfully on {settings.HOST}:{settings.PORT}")
    
    try:
        from app.services.r2_service import get_r2_service, reset_r2_service
        reset_r2_service()
        get_r2_service()
    except Exception as e:
        logger.error(f"Failed to initialize R2 service: {e}")
    
    yield
    
    app_logger.info("Shutting down...")
    
    try:
        from app.services.dub.fish_speech_service import cleanup_fish_speech
        cleanup_fish_speech()
    except Exception as e:
        logger.error(f"Failed to cleanup Fish Speech: {e}")
    
    try:
        from app.routes.video_processing import get_dub_executor
        from app.routes.audio_processing import get_separation_executor
        
        dub_executor = get_dub_executor()
        separation_executor = get_separation_executor()
        
        dub_executor.shutdown(wait=True)
        separation_executor.shutdown(wait=True)
    except Exception as e:
        logger.error(f"Failed to cleanup ThreadPoolExecutors: {e}")

app = FastAPI(
    title=settings.API_TITLE,
    version=settings.API_VERSION,
    description=settings.API_DESCRIPTION,
    lifespan=lifespan
)

app.add_middleware(
    SessionMiddleware,
    secret_key=settings.SECRET_KEY,
    max_age=3600
)

app.add_middleware(
    CORSMiddleware,
    allow_origins=["*"],
    allow_credentials=True,
    allow_methods=["*"],
    allow_headers=["*"],
)

app.add_middleware(AuthMiddleware)

app.include_router(auth, prefix="/api/auth", tags=["auth"])
app.include_router(stripe_route, prefix="/api/stripe", tags=["stripe"])

app.include_router(audio_processing_router, prefix="/api", tags=["audio-processing"])
app.include_router(uploads_router, prefix="", tags=["uploads"])
app.include_router(video_processing_router, prefix="/api", tags=["video-processing"])
app.include_router(user_jobs_router, prefix="/api/jobs", tags=["user-jobs"])

@app.get("/", response_model=StatusResponse)
async def root():
    return StatusResponse(
        status="active",
        message=f"ClearVocals API is running - Voice Cloning API {settings.API_VERSION}"
    )

if __name__ == "__main__":
    import uvicorn
    uvicorn.run(
        "main:app",
        host=settings.HOST,
        port=settings.PORT,
        workers=1,
        reload=False
    ) <|MERGE_RESOLUTION|>--- conflicted
+++ resolved
@@ -4,12 +4,8 @@
 import logging
 from contextlib import asynccontextmanager
 
-<<<<<<< HEAD
-from app.config.database import verify_connection
-=======
 # App routes and configuration
 from app.config.database import verify_connection, create_unique_indexes
->>>>>>> a9978b68
 from app.utils.logger import logger as app_logger
 from app.utils.logging_config import setup_logging
 from app.routes.auth import auth
