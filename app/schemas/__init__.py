from pydantic import BaseModel, Field, field_validator
from typing import Optional, Dict, Any, List
from fastapi import UploadFile
import re

class StatusResponse(BaseModel):
    status: str
    message: str
    audio_id: Optional[str] = None
    details: Optional[Dict[str, Any]] = None

# Video-dub related schemas
class VideoDubRequest(BaseModel):
    """
    Request for video dubbing process.
    Provide file_url (video/audio from R2 or external URL).
    Video files will be downloaded and audio extracted locally.
    """
    job_id: str = Field(..., description="Unique job ID for the dubbing process")
    file_url: str = Field(..., description="URL to video or audio file (from /upload-file or external)")
    target_language: str = Field(..., description="Target language for dubbing")
    project_title: Optional[str] = Field("Untitled Project", description="Project title for the dubbing job")
    duration: Optional[float] = Field(None, gt=0, le=14400, description="Video duration in seconds (max 4 hours)")
    source_video_language: Optional[str] = Field(None, description="Source video language (default: None, auto-detect)")
    humanReview: bool = Field(False, description="If true, pause after transcription+translation for human review")
    video_subtitle: bool = Field(False, description="If true, use provided SRT file instead of WhisperX transcription")
    model_type: str = Field("normal", pattern="^(best|medium|normal)$", description="Voice model: 'best' (ElevenLabs), 'medium' (Fish API), 'normal' (local)")
    add_subtitle_to_video: bool = Field(False, description="If true, add subtitles to final video output")
    voice_type: Optional[str] = Field(None, description="Voice mode: 'voice_clone' or 'ai_voice'")
    reference_ids: Optional[List[str]] = Field(default_factory=list, max_length=10, description="List of reference IDs for different speakers")
    num_of_speakers: int = Field(1, ge=1, le=10, description="Number of speakers to detect (hint for speaker detection)")
    
    @field_validator('file_url')
    @classmethod
    def validate_file_url(cls, v):
        if not v.startswith(('http://', 'https://')):
            raise ValueError("file_url must start with http:// or https://")
        return v

class VideoDubResponse(BaseModel):
    success: bool
    message: str
    job_id: str
    status_check_url: str

class VideoDubStatusResponse(BaseModel):
    job_id: str
    status: str
    progress: int
    message: str
    result_url: Optional[str] = None
    video_url: Optional[str] = None
    error: Optional[str] = None
    details: Optional[Dict[str, Any]] = None

# Review/Segments Schemas
class SegmentItem(BaseModel):
    id: str
    segment_index: int
    start: int
    end: int
    duration_ms: int
    original_text: str
    dubbed_text: str
    original_audio_file: Optional[str] = None
    speaker: Optional[str] = None
    reference_id: Optional[str] = None

class SegmentsResponse(BaseModel):
    job_id: str
    segments: list[SegmentItem]
    manifestUrl: Optional[str] = None
    version: Optional[int] = None
    target_language: Optional[str] = None
    reference_ids: Optional[List[str]] = None
<<<<<<< HEAD
    vocal_url: Optional[str] = None
    instrument_url: Optional[str] = None
=======
    model_type: Optional[str] = None
>>>>>>> c7a8cb91

class SegmentEdit(BaseModel):
    id: str
    dubbed_text: str
    start: Optional[int] = None
    end: Optional[int] = None
    reference_id: Optional[str] = None
    original_text: Optional[str] = None

class SaveEditsRequest(BaseModel):
    segments: list[SegmentEdit]

class ApproveReviewRequest(BaseModel):
    pass

class RedubRequest(BaseModel):
    target_language: str = Field(..., description="New target language for re-dub")
    humanReview: Optional[bool] = False
    model_type: str = Field("normal", pattern="^(best|medium|normal)$", description="Voice model: 'best' (ElevenLabs), 'medium' (Fish API), 'normal' (local)")
    add_subtitle_to_video: bool = Field(False, description="If true, add subtitles to final video output")
    voice_type: Optional[str] = Field(None, description="Voice mode: 'voice_clone' or 'ai_voice'")
    reference_ids: Optional[List[str]] = Field(default_factory=list, max_length=10, description="List of reference IDs for different speakers")
    
    @field_validator('target_language')
    @classmethod
    def validate_target_language(cls, v):
        if not v or not v.strip():
            raise ValueError("Target language cannot be empty")
        # Clean and normalize the language name
        return v.strip().title()

class RedubResponse(BaseModel):
    success: bool
    message: str
    job_id: str
    status: str
    details: Optional[Dict[str, Any]] = None

class RegenerateSegmentRequest(BaseModel):
    dubbed_text: Optional[str] = None
    tone: Optional[str] = Field(None, description="Optional tone marker like excited, sad, whispering")
    target_language: Optional[str] = None
    prompt: Optional[str] = Field(None, description="Optional custom prompt for text regeneration using OpenAI")
    start: Optional[int] = None
    end: Optional[int] = None
    reference_id: Optional[str] = Field(None, description="Optional reference_id to change voice model")

    @field_validator('start')
    @classmethod
    def validate_start(cls, v):
        if v is None:
            return v
        if v < 0:
            raise ValueError("Start time must be >= 0")
        return v

    @field_validator('end')
    @classmethod
    def validate_end(cls, v, info):
        if v is None:
            return v
        if v < 0:
            raise ValueError("End time must be >= 0")
        if hasattr(info, 'data') and 'start' in info.data and info.data['start'] is not None:
            if v <= info.data['start']:
                raise ValueError("End time must be greater than start time")
        return v

class RegenerateSegmentResponse(BaseModel):
    success: bool
    message: str
    job_id: str
    segment_id: str
    manifestUrl: str
    version: int
    segment: SegmentItem



# Audio Separation API Schemas
class AudioSeparationRequest(BaseModel):
    job_id: str = Field(..., min_length=1, description="Unique job ID for audio separation")
    file_url: str = Field(..., description="URL to audio/video file (from /upload-file or external)")
    duration: float = Field(..., gt=0, le=7200, description="Audio duration in seconds (max 2 hours)")
    callerInfo: Optional[str] = Field(None, max_length=255, description="Caller information")
    
    @field_validator('file_url')
    @classmethod
    def validate_file_url(cls, v):
        if not v.startswith(('http://', 'https://')):
            raise ValueError("file_url must start with http:// or https://")
        return v

class AudioSeparationResponse(BaseModel):
    success: bool
    job_id: str
    message: str
    estimatedTime: str
    statusCheckUrl: str
    queuePosition: Optional[int] = None

class SeparationStatusResponse(BaseModel):
    job_id: str
    status: str  # pending, processing, completed, failed
    progress: int  # 0-100
    queuePosition: Optional[int] = None
    vocalUrl: Optional[str] = None
    instrumentUrl: Optional[str] = None
    error: Optional[str] = None
    createdAt: str
    startedAt: Optional[str] = None
    completedAt: Optional[str] = None
    callerInfo: Optional[str] = None


# Video Download Schemas
class VideoDownloadRequest(BaseModel):
    url: str = Field(..., min_length=1, description="Video URL from supported platforms")
    format_id: Optional[str] = Field(
        None,
        description="Specific format ID from available-formats endpoint. If provided, overrides quality/resolution."
    )
    quality: Optional[str] = Field(
        "best", 
        description="Video quality preference. Use 'best' for highest quality, 'worst' for smallest file, or specify custom yt-dlp format selectors."
    )
    resolution: Optional[str] = Field(
        None,
        description="Preferred resolution (e.g., '1080', '720', '480', '360'). Max 1080p. Will try to get best quality at this resolution."
    )
    max_filesize: Optional[str] = Field(
        None,
        description="Maximum file size (e.g., '100M', '500M', '1G'). Downloads will be limited to this size."
    )
    format_preference: Optional[str] = Field(
        "mp4",
        description="Preferred video format (mp4, webm, mkv, etc.). Default is mp4 for better compatibility."
    )
    audio_quality: Optional[str] = Field(
        "best",
        description="Audio quality preference: 'best', 'worst', or specific codec like 'aac', 'opus', 'm4a'"
    )
    prefer_free_formats: Optional[bool] = Field(
        False,
        description="Prefer free/open formats (webm, ogg) over proprietary ones (mp4, m4a)"
    )
    include_subtitles: Optional[bool] = Field(
        False,
        description="Download available subtitles/captions if available"
    )
    
    @field_validator('url')
    @classmethod
    def validate_url(cls, v):
        if not v.startswith(('http://', 'https://')):
            raise ValueError("URL must start with http:// or https://")
        # Basic URL validation
        url_pattern = re.compile(
            r'^https?://'  # http:// or https://
            r'(?:(?:[A-Z0-9](?:[A-Z0-9-]{0,61}[A-Z0-9])?\.)+[A-Z]{2,6}\.?|'  # domain...
            r'localhost|'  # localhost...
            r'\d{1,3}\.\d{1,3}\.\d{1,3}\.\d{1,3})'  # ...or ip
            r'(?::\d+)?'  # optional port
            r'(?:/?|[/?]\S+)$', re.IGNORECASE)
        if not url_pattern.match(v):
            raise ValueError("Invalid URL format")
        return v
    
    @field_validator('quality')
    @classmethod
    def validate_quality(cls, v):
        if v is None:
            return "best"
        # Allow any yt-dlp format selector for flexibility
        return v
    
    @field_validator('resolution')
    @classmethod
    def validate_resolution(cls, v):
        if v is None:
            return v
        # Common resolution heights
        valid_resolutions = ['144', '240', '360', '480', '720', '1080', '1440', '2160', '4320']
        if v not in valid_resolutions:
            # Allow any numeric value for custom resolutions
            try:
                int(v)
            except ValueError:
                raise ValueError(f"Resolution must be numeric (height in pixels) or one of: {', '.join(valid_resolutions)}")
        return v
    
    @field_validator('max_filesize')
    @classmethod
    def validate_max_filesize(cls, v):
        if v is None:
            return v
        # Validate filesize format (e.g., 100M, 1.5G, 500K)
        import re
        pattern = r'^\d+(\.\d+)?[KMG]$'
        if not re.match(pattern, v, re.IGNORECASE):
            raise ValueError("File size must be in format like '100M', '1.5G', '500K'")
        return v
    
    @field_validator('format_preference')
    @classmethod
    def validate_format_preference(cls, v):
        if v is None:
            return "mp4"
        # Common video formats
        valid_formats = ['mp4', 'webm', 'mkv', 'avi', 'mov', 'flv', 'm4v']
        if v.lower() not in valid_formats:
            # Allow any format for flexibility
            pass
        return v.lower()
    
    @field_validator('audio_quality')
    @classmethod
    def validate_audio_quality(cls, v):
        if v is None:
            return "best"
        # Allow any audio quality specification
        return v

class VideoDownloadResponse(BaseModel):
    success: bool
    message: str
    job_id: Optional[str] = None
    r2_url: Optional[str] = None
    r2_key: Optional[str] = None
    video_info: Optional[Dict[str, Any]] = None
    download_info: Optional[Dict[str, Any]] = None
    available_formats: Optional[List[Dict[str, Any]]] = None
    cloudflare: Optional[Dict[str, Any]] = None
    error: Optional[str] = None

# File Delete Schemas  
class FileDeleteRequest(BaseModel):
    job_id: str = Field(..., min_length=1, description="Job ID of the downloaded file to delete")

class FileDeleteResponse(BaseModel):
    success: bool
    message: str
    deleted_files: Optional[List[str]] = None
    error: Optional[str] = None



# User Job List Schemas
class UserSeparationJob(BaseModel):
    job_id: str
    status: str
    progress: int
    audio_url: Optional[str] = None
    vocal_url: Optional[str] = None
    instrument_url: Optional[str] = None
    error: Optional[str] = None
    queuePosition: Optional[int] = None
    created_at: str
    updated_at: str
    completed_at: Optional[str] = None

class UserSeparationListResponse(BaseModel):
    success: bool
    message: str
    jobs: List[UserSeparationJob]
    total: int
    page: Optional[int] = None
    limit: Optional[int] = None
    total_pages: Optional[int] = None

class FileInfo(BaseModel):
    filename: str
    url: str
    size: Optional[int] = None
    type: str  # video, audio, subtitle, summary, metadata, other

class UserDubJob(BaseModel):
    job_id: str
    status: str
    progress: int
    queuePosition: Optional[int] = None
    original_filename: Optional[str] = None
    target_language: str
    source_video_language: Optional[str] = None
    result_url: Optional[str] = None
    files: Optional[List[FileInfo]] = None
    error: Optional[str] = None
    created_at: str
    updated_at: str
    completed_at: Optional[str] = None

class UserDubListResponse(BaseModel):
    success: bool
    message: str
    jobs: List[UserDubJob]
    total: int
    page: Optional[int] = None
    limit: Optional[int] = None
    total_pages: Optional[int] = None

# Workspace Status Schemas
class JobSummary(BaseModel):
    job_id: str
    status: str
    progress: int
    original_filename: Optional[str] = None
    target_language: Optional[str] = None
    source_video_language: Optional[str] = None
    result_url: Optional[str] = None
    files: Optional[List[FileInfo]] = None
    error: Optional[str] = None
    created_at: str
    updated_at: Optional[str] = None
    completed_at: Optional[str] = None
    # Separation specific fields
    audio_url: Optional[str] = None
    vocal_url: Optional[str] = None
    instrument_url: Optional[str] = None

class WorkspaceStats(BaseModel):
    """Workspace statistics summary"""
    total_dubs: int = Field(..., description="Total number of dub jobs")
    total_separations: int = Field(..., description="Total number of separation jobs")
    total_clips: int = Field(..., description="Total number of clip jobs")
    total_completed_dubs: int = Field(..., description="Number of completed dub jobs")
    total_completed_separations: int = Field(..., description="Number of completed separation jobs")
    total_completed_clips: int = Field(..., description="Number of completed clip jobs")
    total_processing_dubs: int = Field(..., description="Number of dubs currently processing")
    total_processing_separations: int = Field(..., description="Number of separations currently processing")
    total_processing_clips: int = Field(..., description="Number of clips currently processing")

class WorkspaceStatusResponse(BaseModel):
    """Comprehensive workspace status response"""
    success: bool = Field(..., description="Request success status")
    message: str = Field(..., description="Response message")
    stats: WorkspaceStats = Field(..., description="Workspace statistics")
    recent_dubs: List[JobSummary] = Field(..., description="Recent dub jobs")
    recent_separations: List[JobSummary] = Field(..., description="Recent separation jobs")
    recent_clips: List[JobSummary] = Field(..., description="Recent clip jobs")

# Individual Job Detail Schemas
class SeparationJobDetailResponse(BaseModel):
    success: bool
    job: Optional[UserSeparationJob] = None
    error: Optional[str] = None

class DubJobDetailResponse(BaseModel):
    success: bool
    job: Optional[UserDubJob] = None
    error: Optional[str] = None

# Clip Job Request Schema
class GenerateClipsRequest(BaseModel):
    video_url: str = Field(..., description="R2 bucket URL to video file")
    srt_url: Optional[str] = Field(None, description="R2 bucket URL to SRT subtitle file")
    start_time: float
    end_time: float
    expected_duration: float
    subtitle_style: Optional[str] = None
    subtitle_preset: Optional[str] = "reels"
    subtitle_font: Optional[str] = None
    subtitle_font_size: Optional[int] = None
    subtitle_wpl: Optional[int] = None

# Clip Job Response Schemas
class ClipJobListResponse(BaseModel):
    success: bool
    message: str
    jobs: List[Any]  # List of ClipJob from models
    total: int
    page: Optional[int] = None
    limit: Optional[int] = None
    total_pages: Optional[int] = None

class ClipJobDetailResponse(BaseModel):
    success: bool
    job: Optional[Any] = None  # ClipJob from models
    error: Optional[str] = None

# Process Video Complete API Schemas
class TimelineAudioSegment(BaseModel):
    start: int = Field(..., description="Start time in milliseconds")
    end: int = Field(..., description="End time in milliseconds") 
    audio_url: str = Field(..., description="URL to audio segment")
    
    @field_validator('start')
    @classmethod
    def validate_start(cls, v):
        if v < 0:
            raise ValueError("Start time must be >= 0")
        return v
    
    @field_validator('end')
    @classmethod
    def validate_end(cls, v, info):
        if v < 0:
            raise ValueError("End time must be >= 0")
        if hasattr(info, 'data') and 'start' in info.data and v <= info.data['start']:
            raise ValueError("End time must be greater than start time")
        return v

class VideoProcessingOptions(BaseModel):
    class Config:
        validate_by_name = True

    resolution: Optional[str] = Field("1080p", description="Output resolution: 720p, 1080p, 4k")
    format: Optional[str] = Field("mp4", description="Output format: mp4, webm, mov")
    quality: Optional[str] = Field("high", description="Video quality: medium, high")
    audio_quality: Optional[str] = Field("high", alias="audioQuality", description="Audio quality: medium, high")
    instrument_volume: Optional[float] = Field(0.3, alias="instrumentVolume", ge=0.0, le=1.0, description="Instrument audio volume (0.0-1.0)")
    include_subtitles: Optional[bool] = Field(True, alias="includeSubtitles", description="Include subtitles if subtitle_url provided")
    audio_only: Optional[bool] = Field(False, alias="audioOnly", description="Output audio only (no video)")
    audio_format: Optional[str] = Field("mp3", alias="audioFormat", description="Audio format for audio-only output: wav, mp3, aac")
    target_duration: Optional[int] = Field(None, description="Target duration in milliseconds")
    original_job_id: Optional[str] = Field(None, alias="originalJobId", description="Original job ID that created this processing request")
    use_background_sound: Optional[bool] = Field(False, alias="useBackgroundSound", description="Use background music if provided")

    @field_validator('resolution')
    @classmethod
    def validate_resolution(cls, v):
        if v and v not in ['720p', '1080p', '4k']:
            raise ValueError("Resolution must be: 720p, 1080p, or 4k")
        return v
    
    @field_validator('format')
    @classmethod
    def validate_format(cls, v):
        if v and v.lower() not in ['mp4', 'webm', 'mov']:
            raise ValueError("Format must be: mp4, webm, or mov")
        return v.lower() if v else v
    
    @field_validator('quality', 'audio_quality')
    @classmethod
    def validate_quality(cls, v):
        if v and v not in ['medium', 'high']:
            raise ValueError("Quality must be: medium or high")
        return v
    
    @field_validator('audio_format')
    @classmethod
    def validate_audio_format(cls, v):
        if v and v.lower() not in ['wav', 'mp3', 'aac']:
            raise ValueError("Audio format must be: wav, mp3, or aac")
        return v.lower() if v else v

class VideoProcessingResponse(BaseModel):
    success: bool
    message: str
    job_id: str
    download_url: Optional[str] = None
    output_filename: Optional[str] = None
    output_type: str = Field("video", description="Output type: video or audio")
    file_size_mb: Optional[float] = None
    duration_seconds: Optional[float] = None
    applied_options: Optional[VideoProcessingOptions] = None
    error: Optional[str] = None
    details: Optional[str] = None
    error_code: Optional[str] = None
<|MERGE_RESOLUTION|>--- conflicted
+++ resolved
@@ -73,12 +73,9 @@
     version: Optional[int] = None
     target_language: Optional[str] = None
     reference_ids: Optional[List[str]] = None
-<<<<<<< HEAD
     vocal_url: Optional[str] = None
     instrument_url: Optional[str] = None
-=======
     model_type: Optional[str] = None
->>>>>>> c7a8cb91
 
 class SegmentEdit(BaseModel):
     id: str
