--- conflicted
+++ resolved
@@ -11,12 +11,9 @@
 dub_jobs_collection: AsyncIOMotorCollection = db.dub_jobs
 users_collection: AsyncIOMotorCollection = db.users
 pricing_collection: AsyncIOMotorCollection = db.pricing
-<<<<<<< HEAD
 transaction_collection: AsyncIOMotorCollection = db.creditTransaction
-=======
 upload_status_collection: AsyncIOMotorCollection = db.upload_status
 export_jobs_collection: AsyncIOMotorCollection = db.export_jobs
->>>>>>> 628eb897
 
 async def verify_connection():
     try:
@@ -44,11 +41,8 @@
     "dub_jobs_collection", 
     "users_collection", 
     "pricing_collection",
-<<<<<<< HEAD
     "transaction_collection",
-=======
     "upload_status_collection",
     "export_jobs_collection",
->>>>>>> 628eb897
     "verify_connection"
 ]